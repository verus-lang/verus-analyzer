use super::{items::ITEM_RECOVERY_SET, *};

// referenced atom::closure_expr
pub(crate) fn verus_closure_expr(p: &mut Parser<'_>) -> CompletedMarker {
    let m = p.start();
    p.eat(T![forall]);
    p.eat(T![exists]);
    p.eat(T![choose]);

    if !p.at(T![|]) {
        p.error("expected `|`");
        return m.complete(p, CLOSURE_EXPR);
    }
    params::param_list_closure(p);
    attributes::inner_attrs(p);
    expressions::expr(p);
    m.complete(p, CLOSURE_EXPR)
}

pub(crate) fn verus_ret_type(p: &mut Parser<'_>) -> () {
    if p.at(T![->]) {
        let m = p.start();
        p.bump(T![->]);
        if p.at(T![tracked]) {
            p.expect(T![tracked]);
        }
        if p.at(T!['(']) && p.nth_at(1, IDENT) && p.nth_at(2, T![:]) {
<<<<<<< HEAD
            dbg!("Verus named param");
            // verus named param
            p.bump(T!['(']);
            //patterns::pattern(p);
            p.bump(IDENT);
=======
            // verus named param
            p.bump(T!['(']);
            patterns::pattern(p);
>>>>>>> 54900fd3
            p.bump(T![:]);
            types::type_no_bounds(p);
            p.expect(T![')']);
        } else {
            types::type_no_bounds(p);
        }
        m.complete(p, RET_TYPE);
    }
}

pub(crate) fn view_expr(p: &mut Parser<'_>, lhs: CompletedMarker) -> CompletedMarker {
    assert!(p.at(T![@]));
    let m = lhs.precede(p);
    p.bump(T![@]);
    m.complete(p, VIEW_EXPR)
}

pub(crate) fn is_expr(p: &mut Parser<'_>, lhs: CompletedMarker) -> CompletedMarker {
    assert!(p.at(T![is]));
    let m = lhs.precede(p);
    p.bump(T![is]);
    types::type_no_bounds(p);
    m.complete(p, IS_EXPR)
}

pub(crate) fn matches_expr(p: &mut Parser<'_>, lhs: CompletedMarker) -> CompletedMarker {
    assert!(p.at(T![matches]));
    let m = lhs.precede(p);
    p.bump(T![matches]);
    patterns::pattern(p);
    m.complete(p, MATCHES_EXPR)
}

pub(crate) fn arrow_expr(p: &mut Parser<'_>, lhs: CompletedMarker) -> CompletedMarker {
    assert!(p.at(T![->]));
    let m = lhs.precede(p);
    p.bump(T![->]);
    dbg!(p.current());
    if p.at(IDENT) {
        p.bump(IDENT);
    } else if p.at(NAME_REF) {
        p.bump(NAME_REF);
    } else {
        p.expect(INT_NUMBER);
    }
    m.complete(p, ARROW_EXPR)
}

pub(crate) fn publish(p: &mut Parser<'_>) -> CompletedMarker {
    let m = p.start();
    if p.at(T![open]) {
        p.bump(T![open]);
        m.complete(p, PUBLISH)
    } else if p.at(T![closed]) {
        p.bump(T![closed]);
        m.complete(p, PUBLISH)
    } else {
        p.error("TODO: expected open or closed or publish.");
        m.complete(p, ERROR)
    }
}

pub(crate) fn fn_mode(p: &mut Parser<'_>) -> CompletedMarker {
    let m = p.start();
    if p.at(T![proof]) {
        p.bump(T![proof]);
        m.complete(p, FN_MODE)
    } else if p.at(T![exec]) {
        p.bump(T![exec]);
        m.complete(p, FN_MODE)
    } else if p.at(T![spec]) {
        p.bump(T![spec]);
        if p.at(T!['(']) {
            p.expect(T!['(']);
            p.expect(T![checked]);
            p.expect(T![')']);
        }
        m.complete(p, FN_MODE)
    } else {
        p.error("Expected spec/spec(checked)/proof/exec.");
        m.complete(p, ERROR)
    }
}

pub(crate) fn broadcast_group(p: &mut Parser<'_>, m: Marker) -> CompletedMarker {
    p.bump(T![group]);
    p.bump(IDENT); // group name
    p.expect(T!['{']);
    while !p.at(EOF) && !p.at(T!['}']) {
        attributes::inner_attrs(p);
        paths::use_path(p);

        if p.at(T!['}']) {
            break;
        }
        if p.at(T![,]) {
            p.bump(T![,]);
        } else {
            dbg!("broadcast_group at: {:?}", p.current());
        }
    }
    p.expect(T!['}']);
    m.complete(p, BROADCAST_GROUP)
}

pub(crate) fn broadcast_use_list(p: &mut Parser<'_>, m: Marker) -> CompletedMarker {
    p.bump(T![use]);
    while !p.at(EOF) && !p.at(T![;]) {
        paths::use_path(p);

        if p.at(T![;]) {
            break;
        }
        if p.at(T![,]) {
            p.bump(T![,]);
        } else {
            dbg!("broadcast_use_list at: {:?}", p.current());
        }
    }
    p.expect(T![;]);
    m.complete(p, BROADCAST_USE_LIST)
}

pub(crate) fn data_mode(p: &mut Parser<'_>) -> CompletedMarker {
    let m = p.start();
    if p.at(T![ghost]) {
        p.bump(T![ghost]);
        m.complete(p, DATA_MODE)
    } else if p.at(T![tracked]) {
        p.bump(T![tracked]);
        m.complete(p, DATA_MODE)
    } else {
        p.error("Err: expected ghost/tracked");
        m.complete(p, ERROR)
    }
}

pub(crate) fn assume(p: &mut Parser<'_>, m: Marker) -> CompletedMarker {
    p.expect(T![assume]);
    p.expect(T!['(']);
    expressions::expr(p);
    p.expect(T![')']);
    m.complete(p, ASSUME_EXPR)
}

// AssertExpr =
//   'assert' '(' Expr ')' 'by'? ( '(' Name ')' )?  RequiresClause? BlockExpr?
pub(crate) fn assert(p: &mut Parser<'_>, m: Marker) -> CompletedMarker {
    if p.nth_at(1, T![forall]) {
        return assert_forall(p, m);
    }

    p.expect(T![assert]);
    if p.at(T!['(']) {
        // parse expression here
        p.expect(T!['(']);
        expressions::expr(p);
        p.expect(T![')']);
    } else {
        p.error("assert must be followed by left parenthesis or forall");
    }

    // parse optional `by`
    // bit_vector, nonlinear_artih ...
    if p.at(T![by]) {
        p.expect(T![by]);
        if p.at(T!['(']) {
            p.expect(T!['(']);
            // p.bump_any();
            name_r(p, ITEM_RECOVERY_SET);
            p.expect(T![')']);
        }
    }

    // parse optional 'requires`
    if p.at(T![requires]) {
        requires(p);
    }

    if p.at(T![;]) || p.at(T![,]) {
        // end of assert_expr
    } else {
        // parse optional 'proof block'
        expressions::block_expr(p);
    }

    m.complete(p, ASSERT_EXPR)
}

pub(crate) fn assert_forall(p: &mut Parser<'_>, m: Marker) -> CompletedMarker {
    p.expect(T![assert]);

    if !p.at(T![forall]) {
        p.error("assert forall must start with forall");
    }

    verus_closure_expr(p);
    if p.at(T![implies]) {
        p.bump(T![implies]);
        expressions::expr(p);
    }

    p.expect(T![by]);
    expressions::block_expr(p);
    m.complete(p, ASSERT_FORALL_EXPR)
}

pub(crate) fn prover(p: &mut Parser<'_>) -> CompletedMarker {
    let m = p.start();
    p.expect(T![by]);
    p.expect(T!['(']);
    name_r(p, ITEM_RECOVERY_SET);
    p.expect(T![')']);
    m.complete(p, PROVER)
}

pub(crate) fn requires(p: &mut Parser<'_>) -> CompletedMarker {
    let m = p.start();
    p.expect(T![requires]);
    expressions::expr_no_struct(p);

    while !p.at(EOF)
        && !p.at(T![recommends])
        && !p.at(T![ensures])
        && !p.at(T![decreases])
        && !p.at(T!['{'])
        && !p.at(T![;])
    {
        if p.at(T![recommends]) || p.at(T![ensures]) || p.at(T![decreases]) || p.at(T!['{']) {
            break;
        }
        if p.at(T![,]) {
            if p.nth_at(1, T![recommends])
                || p.nth_at(1, T![ensures])
                || p.nth_at(1, T![decreases])
                || p.nth_at(1, T!['{'])
            {
                break;
            } else {
                comma_cond(p);
            }
        } else {
            dbg!("requires parse error");
            p.error("TODO: please add COMMA after each requires clause.");
            return m.complete(p, ERROR);
        }
    }
    if p.at(T![,]) {
        p.expect(T![,]);
    }
    m.complete(p, REQUIRES_CLAUSE)
}

pub(crate) fn recommends(p: &mut Parser<'_>) -> CompletedMarker {
    let m = p.start();
    p.expect(T![recommends]);
    expressions::expr_no_struct(p);
    while !p.at(EOF) && !p.at(T![ensures]) && !p.at(T![decreases]) && !p.at(T!['{']) && !p.at(T![;])
    {
        if p.at(T![recommends])
            || p.at(T![ensures])
            || p.at(T![decreases])
            || p.at(T!['{'])
            || p.at(T![via])
        {
            break;
        }
        if p.at(T![,]) {
            if p.nth_at(1, T![recommends])
                || p.nth_at(1, T![ensures])
                || p.nth_at(1, T![decreases])
                || p.nth_at(1, T!['{'])
                || p.nth_at(1, T![via])
            {
                break;
            } else {
                comma_cond(p);
            }
        } else {
            dbg!("recommends parse error");
            p.error("TODO: please add COMMA after each recommends clause.");
            return m.complete(p, ERROR);
        }
    }
    if p.at(T![,]) {
        p.expect(T![,]);
    }
    if p.at(T![via]) {
        p.expect(T![via]);
        expressions::expr_no_struct(p);
    }
    m.complete(p, RECOMMENDS_CLAUSE)
}

pub(crate) fn ensures(p: &mut Parser<'_>) -> CompletedMarker {
    let m = p.start();
    p.expect(T![ensures]);
    expressions::expr_no_struct(p);

    while !p.at(EOF) && !p.at(T![decreases]) && !p.at(T!['{']) && !p.at(T![;]) {
        if p.at(T![recommends]) || p.at(T![ensures]) || p.at(T![decreases]) || p.at(T!['{']) {
            break;
        }
        if p.at(T![,]) {
            if p.nth_at(1, T![recommends])
                || p.nth_at(1, T![ensures])
                || p.nth_at(1, T![decreases])
                || p.nth_at(1, T!['{'])
            {
                break;
            } else {
                comma_cond(p);
            }
        } else {
            dbg!("ensures parse error");
            p.error("TODO: please add COMMA after each ensures clause.");
            return m.complete(p, ERROR);
        }
    }
    if p.at(T![,]) {
        p.expect(T![,]);
    }
    m.complete(p, ENSURES_CLAUSE)
}

pub(crate) fn invariants_except_break(p: &mut Parser<'_>) -> CompletedMarker {
    let m = p.start();
    p.expect(T![invariant_except_break]);
    expressions::expr_no_struct(p);

    while !p.at(EOF) && !p.at(T![decreases]) && !p.at(T!['{']) && !p.at(T![;]) {
        if p.at(T![invariant])
            || p.at(T![recommends])
            || p.at(T![ensures])
            || p.at(T![decreases])
            || p.at(T!['{'])
        {
            break;
        }
        if p.at(T![,]) {
            if p.nth_at(1, T![recommends])
                || p.nth_at(1, T![invariant])
                || p.nth_at(1, T![ensures])
                || p.nth_at(1, T![decreases])
                || p.nth_at(1, T!['{'])
            {
                break;
            } else {
                comma_cond(p);
            }
        } else {
            dbg!("invariant_except_breakss parse error");
            p.error("TODO: please add COMMA after each invariant_except_break clause.");
            return m.complete(p, ERROR);
        }
    }
    if p.at(T![,]) {
        p.expect(T![,]);
    }
    m.complete(p, INVARIANT_EXCEPT_BREAK_CLAUSE)
}

pub(crate) fn invariants(p: &mut Parser<'_>) -> CompletedMarker {
    let m = p.start();
    p.expect(T![invariant]);
    expressions::expr_no_struct(p);

    while !p.at(EOF) && !p.at(T![decreases]) && !p.at(T!['{']) && !p.at(T![;]) {
        if p.at(T![recommends]) || p.at(T![ensures]) || p.at(T![decreases]) || p.at(T!['{']) {
            break;
        }
        if p.at(T![,]) {
            if p.nth_at(1, T![recommends])
                || p.nth_at(1, T![ensures])
                || p.nth_at(1, T![decreases])
                || p.nth_at(1, T!['{'])
            {
                break;
            } else {
                comma_cond(p);
            }
        } else {
            dbg!("invariants parse error");
            p.error("TODO: please add COMMA after each invariants clause.");
            return m.complete(p, ERROR);
        }
    }
    if p.at(T![,]) {
        p.expect(T![,]);
    }
    m.complete(p, INVARIANT_CLAUSE)
}

pub(crate) fn decreases(p: &mut Parser<'_>) -> CompletedMarker {
    let m = p.start();
    p.expect(T![decreases]);
    expressions::expr_no_struct(p);
    while !p.at(EOF) && !p.at(T!['{']) && !p.at(T![;]) {
        if p.at(T![recommends])
            || p.at(T![ensures])
            || p.at(T![decreases])
            || p.at(T!['{'])
            || p.at(T![via])
            || p.at(T![when])
        {
            break;
        }
        if p.at(T![,]) {
            if p.nth_at(1, T![recommends])
                || p.nth_at(1, T![ensures])
                || p.nth_at(1, T![decreases])
                || p.nth_at(1, T!['{'])
                || p.nth_at(1, T![via])
                || p.nth_at(1, T![when])
            {
                break;
            } else {
                comma_cond(p);
            }
        } else {
            dbg!("decreases parsing error");
            p.error("TODO: please add COMMA after each decreases clause.");
            return m.complete(p, ERROR);
        }
    }
    if p.at(T![,]) {
        p.expect(T![,]);
    }
    m.complete(p, DECREASES_CLAUSE)
}

pub(crate) fn signature_decreases(p: &mut Parser<'_>) -> CompletedMarker {
    let m = p.start();
    decreases(p);
    if p.at(T![when]) {
        p.expect(T![when]);
        expressions::expr_no_struct(p);
    }
    if p.at(T![via]) {
        p.expect(T![via]);
        expressions::expr_no_struct(p);
    }
    m.complete(p, SIGNATURE_DECREASES)
}

fn comma_cond(p: &mut Parser<'_>) -> () {
    p.expect(T![,]);
    expressions::expr_no_struct(p);
}

pub(crate) fn trigger_attribute(p: &mut Parser<'_>) -> CompletedMarker {
    let m = p.start();
    p.expect(T![#]);
    p.expect(T![!]);
    p.expect(T!['[']);

    p.expect(T![trigger]);
    expressions::expr_no_struct(p);
    while !p.at(EOF) && !p.at(T![']']) {
        if !p.at(T![,]) && !p.at(EOF) && !p.at(T![']']) {
            break;
        }
        p.expect(T![,]);
        expressions::expr_no_struct(p);
    }

    if p.at(T![,]) {
        p.expect(T![,]);
    }

    p.expect(T![']']);
    m.complete(p, TRIGGER_ATTRIBUTE) // Review: just replace TRIGGER_ATTRIBUTE with ERROR  to avoid other parts of code indexing getting into trouble
}

// pub(crate) fn global_clause(p: &mut Parser<'_>, m: Marker) {
//     println!("global_clause");
//     //global size_of usize == 8;
//     p.bump(T![global]);
//     // name(p);
//     // name(p);
//     p.expect(T![==]);
//     p.expect(INT_NUMBER);
//     p.expect(T![;]);

//     m.complete(p, VERUS_GLOBAL);
//     todo!("are we ehre yet?")
// }<|MERGE_RESOLUTION|>--- conflicted
+++ resolved
@@ -25,17 +25,9 @@
             p.expect(T![tracked]);
         }
         if p.at(T!['(']) && p.nth_at(1, IDENT) && p.nth_at(2, T![:]) {
-<<<<<<< HEAD
-            dbg!("Verus named param");
-            // verus named param
-            p.bump(T!['(']);
-            //patterns::pattern(p);
-            p.bump(IDENT);
-=======
             // verus named param
             p.bump(T!['(']);
             patterns::pattern(p);
->>>>>>> 54900fd3
             p.bump(T![:]);
             types::type_no_bounds(p);
             p.expect(T![')']);
